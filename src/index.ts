/**
 * JSI BINDINGS DO NOT WORK WHEN CONNECTED TO THE CHROME DEBUGGER
 * Use flipper to debug your RN apps from now on
 */

/**
 * Object returned by SQL Query executions {
 *  status: 0 or undefined for correct execution, 1 for error
 *  insertId: Represent the auto-generated row id if applicable
 *  rowsAffected: Number of affected rows if result of a update query
 *  message: if status === 1, here you will find error description
 *  rows: if status is undefined or 0 this object will contain the query results
 * }
 *
 * @interface QueryResult
 */
interface QueryResult {
  status?: 0 | 1;
  insertId?: number;
  rowsAffected: number;
  message?: string;
  rows?: {
    /** Raw array with all dataset */
    _array: any[];
    /** The lengh of the dataset */
    length: number;
    /** A convenience function to acess the index based the row object
     * @param idx the row index
     * @returns the row structure identified by column names
     */
    item: (idx: number) => any;
  };
}

<<<<<<< HEAD
/**
 * Allows the execution of bulk of sql commands
 * inside a transaction
 * If a single query must be executed many times with different arguments, its preferred
 * to declare it a single time, and use an array of array parameters.
 */
type SQLBatchParams = [string, Array<any> | Array<Array<any>> | undefined];

/**
 * status: 0 or undefined for correct execution, 1 for error
 * message: if status === 1, here you will find error description
 * rowsAffected: Number of affected rows if status == 0
 */
interface BatchQueryResult {
  status?: 0 | 1;
  rowsAffected?: number;
  message?: string;
=======
interface BulkupdateResult {
  rowsAffected?: number;
  commands?: number;
  message?: string;
  status?: 0 | 1;
>>>>>>> 699ab1dc
}

interface ISQLite {
  open: (dbName: string, location?: string) => any;
  close: (dbName: string) => any;
  executeSql: (
    dbName: string,
    query: string,
    params: any[] | undefined
  ) => QueryResult;
<<<<<<< HEAD
  executeSqlBatch: (
    dbName: string,
    commands: SQLBatchParams[]
  ) => BatchQueryResult;
=======
  loadSqlFile: (dbName: string, location: string) => BulkupdateResult;
>>>>>>> 699ab1dc
  // backgroundExecuteSql: (dbName: string, query: string, params: any[]) => any;
}

declare var sqlite: ISQLite;

// API FOR TYPEORM
interface IConnectionOptions {
  name: string;
  location?: string; // not used, we are storing everything on the documents folder
}

interface IDBConnection {
  executeSql: (
    sql: string,
    args: any[],
    ok: (res: QueryResult) => void,
    fail: (msg: string) => void
  ) => void;
  executeSqlBatch: (
    commands: SQLBatchParams[],
    callback?: (res: BatchQueryResult) => void
  ) => void;
  close: (ok: (res: any) => void, fail: (msg: string) => void) => void;
  loadSqlFile: (location: string, callback: (result: BulkupdateResult) => void ) => void;
}

export const openDatabase = (
  options: IConnectionOptions,
  ok: (db: IDBConnection) => void,
  fail: (msg: string) => void
) => {
  try {
    sqlite.open(options.name, options.location);

    const connection: IDBConnection = {
      executeSql: (
        sql: string,
        params: any[] | undefined,
        ok: (res: QueryResult) => void,
        fail: (msg: string) => void
      ) => {
        try {
          // console.warn(`[react-native-quick-sqlite], sql: `, sql, ` params: ` , params);
          let response = sqlite.executeSql(options.name, sql, params);

          // Add 'item' function to result object to allow the sqlite-storage typeorm driver to work
          if (response.rows != null) {
            response.rows.item = (idx: number) => response.rows._array[idx];
          }

          ok(response);
        } catch (e) {
          fail(e);
        }
      },
      executeSqlBatch: (
        commands: SQLBatchParams[],
        callback?: (res: BatchQueryResult) => void
      ) => {
        const response = sqlite.executeSqlBatch(options.name, commands);
        if (callback) callback(response);
      },
      close: (ok: any, fail: any) => {
        try {
          sqlite.close(options.name);
          ok();
        } catch (e) {
          fail(e);
        }
      },
      loadSqlFile: (location: string, callback: (result: BulkupdateResult) => void) => {
        const result = sqlite.loadSqlFile(options.name, location);
        if (callback) {
          callback(result);
        }
      }
    };

    ok(connection);
  } catch (e) {
    fail(e);
  }
};<|MERGE_RESOLUTION|>--- conflicted
+++ resolved
@@ -32,7 +32,6 @@
   };
 }
 
-<<<<<<< HEAD
 /**
  * Allows the execution of bulk of sql commands
  * inside a transaction
@@ -50,13 +49,17 @@
   status?: 0 | 1;
   rowsAffected?: number;
   message?: string;
-=======
-interface BulkupdateResult {
+}
+
+/**
+ * Result of loading a file and executing every line as a SQL command
+ * Similar to BatchQueryResult
+ */
+interface FileLoadResult {
   rowsAffected?: number;
   commands?: number;
   message?: string;
   status?: 0 | 1;
->>>>>>> 699ab1dc
 }
 
 interface ISQLite {
@@ -67,14 +70,11 @@
     query: string,
     params: any[] | undefined
   ) => QueryResult;
-<<<<<<< HEAD
   executeSqlBatch: (
     dbName: string,
     commands: SQLBatchParams[]
   ) => BatchQueryResult;
-=======
-  loadSqlFile: (dbName: string, location: string) => BulkupdateResult;
->>>>>>> 699ab1dc
+  loadSqlFile: (dbName: string, location: string) => FileLoadResult;
   // backgroundExecuteSql: (dbName: string, query: string, params: any[]) => any;
 }
 
@@ -98,7 +98,10 @@
     callback?: (res: BatchQueryResult) => void
   ) => void;
   close: (ok: (res: any) => void, fail: (msg: string) => void) => void;
-  loadSqlFile: (location: string, callback: (result: BulkupdateResult) => void ) => void;
+  loadSqlFile: (
+    location: string,
+    callback: (result: FileLoadResult) => void
+  ) => void;
 }
 
 export const openDatabase = (
@@ -145,12 +148,15 @@
           fail(e);
         }
       },
-      loadSqlFile: (location: string, callback: (result: BulkupdateResult) => void) => {
+      loadSqlFile: (
+        location: string,
+        callback: (result: FileLoadResult) => void
+      ) => {
         const result = sqlite.loadSqlFile(options.name, location);
         if (callback) {
           callback(result);
         }
-      }
+      },
     };
 
     ok(connection);
