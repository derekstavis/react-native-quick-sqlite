/* eslint-disable no-undef */
import { NativeModules } from 'react-native';

const QuickSQLiteModule = NativeModules.QuickSQLite;

if (QuickSQLiteModule) {
  if (typeof QuickSQLiteModule.install === 'function') {
    QuickSQLiteModule.install();
  }
}
/**
 * JSI BINDINGS DO NOT WORK WHEN CONNECTED TO THE CHROME DEBUGGER
 * Use flipper to debug your RN apps from now on
 */

/**
 * Object returned by SQL Query executions {
 *  status: 0 or undefined for correct execution, 1 for error
 *  insertId: Represent the auto-generated row id if applicable
 *  rowsAffected: Number of affected rows if result of a update query
 *  message: if status === 1, here you will find error description
 *  rows: if status is undefined or 0 this object will contain the query results
 * }
 *
 * @interface QueryResult
 */
export interface QueryResult {
  status?: 0 | 1;
  insertId?: number;
  rowsAffected: number;
  message?: string;
  rows?: {
    /** Raw array with all dataset */
    _array: any[];
    /** The lengh of the dataset */
    length: number;
    /** A convenience function to acess the index based the row object
     * @param idx the row index
     * @returns the row structure identified by column names
     */
    item: (idx: number) => any;
  };
  /**
   * Query metadata, avaliable only for select query results
   */
  metadata?: ColumnMetadata[];
}

/**
 * Column metadata
 * Describes some information about columns fetched by the query
 */
export type ColumnMetadata = {
  /** The name used for this column for this resultset */
  columnName: string;
  /** The declared column type for this column, when fetched directly from a table or a View resulting from a table column. "UNKNOWN" for dynamic values, like function returned ones. */
  columnDeclaredType: string;
  /**
   * The index for this column for this resultset*/
  columnIndex: number;
};

/**
 * Allows the execution of bulk of sql commands
 * inside a transaction
 * If a single query must be executed many times with different arguments, its preferred
 * to declare it a single time, and use an array of array parameters.
 */
type SQLBatchParams = [string] | [string, Array<any> | Array<Array<any>>];

/**
 * status: 0 or undefined for correct execution, 1 for error
 * message: if status === 1, here you will find error description
 * rowsAffected: Number of affected rows if status == 0
 */
export interface BatchQueryResult {
  status?: 0 | 1;
  rowsAffected?: number;
  message?: string;
}

/**
 * Result of loading a file and executing every line as a SQL command
 * Similar to BatchQueryResult
 */
interface FileLoadResult {
  rowsAffected?: number;
  commands?: number;
  message?: string;
  status?: 0 | 1;
}

export interface Transaction {
  executeSql: (query: string, params?: any[]) => QueryResult;
  markForRollback(): void;
}

class TransactionObjectImpl implements TransactionObject {
  private readonly dbName: string;
  private readonly _rollbackPoison: Object;

  constructor(dbName: string) {
    this.dbName = dbName;
    this._rollbackPoison = {};
  }

  executeSql(query: string, params?: any[]): QueryResult {
    return sqlite.executeSql(this.dbName, query, params);
  }

  markForRollback(): void {
    throw this._rollbackPoison;
  }

  isRollbackObject(source: any): boolean {
    return Object.is(this._rollbackPoison, source);
  }
}

export interface PendingTransaction {
  start: () => void;
}

interface ISQLite {
  open: (
    dbName: string,
    location?: string
  ) => {
    status: 0 | 1;
    message?: string;
  };
  close: (
    dbName: string
  ) => {
    status: 0 | 1;
    message?: string;
  };
<<<<<<< HEAD
  transaction: (
    dbName: string,
    fn: (tx: TransactionObject) => boolean | undefined
  ) => void;
=======
  transaction: (dbName: string, fn: (tx: Transaction) => boolean) => void;
>>>>>>> c5057285
  executeSql: (
    dbName: string,
    query: string,
    params: any[] | undefined
  ) => QueryResult;
  asyncExecuteSql: (
    dbName: string,
    query: string,
    params: any[] | undefined,
    cb: (res: QueryResult) => void
  ) => void;
  executeSqlBatch: (
    dbName: string,
    commands: SQLBatchParams[]
  ) => BatchQueryResult;
  asyncExecuteSqlBatch: (
    dbName: string,
    commands: SQLBatchParams[],
    cb: (res: BatchQueryResult) => void
  ) => void;
  loadSqlFile: (dbName: string, location: string) => FileLoadResult;
  asyncLoadSqlFile: (
    dbName: string,
    location: string,
    cb: (res: FileLoadResult) => void
  ) => void;
}

declare global {
  const sqlite: ISQLite;
}

//   _______ _____            _   _  _____         _____ _______ _____ ____  _   _  _____
//  |__   __|  __ \     /\   | \ | |/ ____|  /\   / ____|__   __|_   _/ __ \| \ | |/ ____|
//     | |  | |__) |   /  \  |  \| | (___   /  \ | |       | |    | || |  | |  \| | (___
//     | |  |  _  /   / /\ \ | . ` |\___ \ / /\ \| |       | |    | || |  | | . ` |\___ \
//     | |  | | \ \  / ____ \| |\  |____) / ____ \ |____   | |   _| || |__| | |\  |____) |
//     |_|  |_|  \_\/_/    \_\_| \_|_____/_/    \_\_____|  |_|  |_____\____/|_| \_|_____/

const locks: Record<
  string,
  { queue: PendingTransaction[]; inProgress: boolean }
> = {};

// Enhance some host functions

// Add 'item' function to result object to allow the sqlite-storage typeorm driver to work
const enhanceQueryResult = (result: QueryResult): void => {
  // Add 'item' function to result object to allow the sqlite-storage typeorm driver to work
  if (result.rows != null) {
    result.rows.item = (idx: number) => result.rows._array[idx];
  }
};

const _open = sqlite.open;
sqlite.open = (dbName: string, location?: string) => {
  const res = _open(dbName, location);
  if (res.status === 0) {
    locks[dbName] = {
      queue: [],
      inProgress: false,
    };
  }

  return res;
};

const _close = sqlite.close;
sqlite.close = (dbName: string) => {
  const res = _close(dbName);
  if (res.status === 0) {
    setImmediate(() => {
      delete locks[dbName];
    });
  }
  return res;
};

const _executeSQL = sqlite.executeSql;
sqlite.executeSql = (
  dbName: string,
  query: string,
  params: any[] | undefined
): QueryResult => {
  const result = _executeSQL(dbName, query, params);
  enhanceQueryResult(result);
  return result;
};

const _asyncExecuteSql = sqlite.asyncExecuteSql;
sqlite.asyncExecuteSql = (
  dbName: string,
  query: string,
  params: any[] | undefined,
  cb: (res: QueryResult) => void
): void => {
  const localCB = (res: QueryResult): void => {
    enhanceQueryResult(res);
    cb(res);
  };
  _asyncExecuteSql(dbName, query, params, localCB);
};

sqlite.transaction = (
  dbName: string,
<<<<<<< HEAD
  callback: (tx: TransactionObject) => void
=======
  callback: (tx: Transaction) => boolean
>>>>>>> c5057285
) => {
  if (!locks[dbName]) {
    throw Error(`No lock found on db: ${dbName}`);
  }

<<<<<<< HEAD
  const txObject = new TransactionObjectImpl(dbName);
  const tx: Transaction = {
=======
  const executeSql = (query: string, params?: any[]) =>
    sqlite.executeSql(dbName, query, params);

  const tx: PendingTransaction = {
>>>>>>> c5057285
    start: () => {
      sqlite.executeSql(dbName, 'BEGIN TRANSACTION', null);
      try {
        callback(txObject);
        sqlite.executeSql(dbName, 'COMMIT', null);
      } catch (e: any) {
        sqlite.executeSql(dbName, 'ROLLBACK', null);
        if (!txObject.isRollbackObject(e)) {
          throw e;
        }
      } finally {
        locks[dbName].inProgress = false;
        startNextTransaction(dbName);
      }
    },
  };

  locks[dbName].queue.push(tx);
  startNextTransaction(dbName);
};

const startNextTransaction = (dbName: string) => {
  if (locks[dbName].inProgress) {
    // Transaction is already in process bail out
    return;
  }

  setImmediate(() => {
    if (!locks[dbName]) {
      throw Error(`Lock not found for db ${dbName}`);
    }

    if (locks[dbName].queue.length) {
      locks[dbName].inProgress = true;
      locks[dbName].queue.shift().start();
    }
  });
};

//   _________     _______  ______ ____  _____  __  __            _____ _____
//  |__   __\ \   / /  __ \|  ____/ __ \|  __ \|  \/  |     /\   |  __ \_   _|
//     | |   \ \_/ /| |__) | |__ | |  | | |__) | \  / |    /  \  | |__) || |
//     | |    \   / |  ___/|  __|| |  | |  _  /| |\/| |   / /\ \ |  ___/ | |
//     | |     | |  | |    | |___| |__| | | \ \| |  | |  / ____ \| |    _| |_
//     |_|     |_|  |_|    |______\____/|_|  \_\_|  |_| /_/    \_\_|   |_____|

interface IConnectionOptions {
  name: string;
  location?: string; // not used, we are storing everything on the documents folder
}

interface IDBConnection {
  executeSql: (
    sql: string,
    args: any[],
    ok: (res: QueryResult) => void,
    fail: (msg: string) => void
  ) => void;
  asyncExecuteSql: (
    query: string,
    params: any[] | undefined,
    cb: (res: QueryResult) => void
  ) => void;
  executeSqlBatch: (
    commands: SQLBatchParams[],
    callback?: (res: BatchQueryResult) => void
  ) => void;
  asyncExecuteSqlBatch: (
    commands: SQLBatchParams[],
    cb: (res: BatchQueryResult) => void
  ) => void;
  close: (ok: (res: any) => void, fail: (msg: string) => void) => void;
  transaction: (fn: (tx: TransactionObject) => void) => void;
  loadSqlFile: (
    location: string,
    callback: (result: FileLoadResult) => void
  ) => void;
  asyncLoadSqlFile: (
    location: string,
    callback: (res: FileLoadResult) => void
  ) => void;
}

export const openDatabase = (
  options: IConnectionOptions,
  ok: (db: IDBConnection) => void,
  fail: (msg: string) => void
) => {
  try {
    sqlite.open(options.name, options.location);

    const connection: IDBConnection = {
      executeSql: (
        sql: string,
        params: any[] | undefined,
        ok: (res: QueryResult) => void,
        fail: (msg: string) => void
      ) => {
        try {
          let response = sqlite.executeSql(options.name, sql, params);
          enhanceQueryResult(response);
          ok(response);
        } catch (e) {
          fail(e);
        }
      },
      asyncExecuteSql: (
        sql: string,
        params: any[] | undefined,
        cb: (res: QueryResult) => void
      ) => {
        try {
          sqlite.asyncExecuteSql(options.name, sql, params, (response) => {
            enhanceQueryResult(response);
            cb(response);
          });
        } catch (e) {
          fail(e);
        }
      },
      executeSqlBatch: (
        commands: SQLBatchParams[],
        callback?: (res: BatchQueryResult) => void
      ) => {
        const response = sqlite.executeSqlBatch(options.name, commands);
        if (callback) callback(response);
      },
      asyncExecuteSqlBatch: (
        commands: SQLBatchParams[],
        cb: (res: BatchQueryResult) => void
      ) => {
        sqlite.asyncExecuteSqlBatch(options.name, commands, cb);
      },
      transaction: (fn: (tx: TransactionObject) => void): void => {
        sqlite.transaction(options.name, fn);
      },
      close: (ok: any, fail: any) => {
        try {
          sqlite.close(options.name);
          ok();
        } catch (e) {
          fail(e);
        }
      },
      loadSqlFile: (
        location: string,
        callback: (result: FileLoadResult) => void
      ) => {
        const result = sqlite.loadSqlFile(options.name, location);
        if (callback) {
          callback(result);
        }
      },
      asyncLoadSqlFile: (
        location: string,
        callback: (result: FileLoadResult) => void
      ) => {
        sqlite.asyncLoadSqlFile(options.name, location, callback);
      },
    };

    ok(connection);
  } catch (e) {
    fail(e);
  }
};<|MERGE_RESOLUTION|>--- conflicted
+++ resolved
@@ -83,7 +83,7 @@
  * Result of loading a file and executing every line as a SQL command
  * Similar to BatchQueryResult
  */
-interface FileLoadResult {
+export interface FileLoadResult {
   rowsAffected?: number;
   commands?: number;
   message?: string;
@@ -95,7 +95,8 @@
   markForRollback(): void;
 }
 
-class TransactionObjectImpl implements TransactionObject {
+// Local implementation of the transaction object
+class TransactionObjectImpl implements Transaction {
   private readonly dbName: string;
   private readonly _rollbackPoison: Object;
 
@@ -135,14 +136,7 @@
     status: 0 | 1;
     message?: string;
   };
-<<<<<<< HEAD
-  transaction: (
-    dbName: string,
-    fn: (tx: TransactionObject) => boolean | undefined
-  ) => void;
-=======
-  transaction: (dbName: string, fn: (tx: Transaction) => boolean) => void;
->>>>>>> c5057285
+  transaction: (dbName: string, fn: (tx: Transaction) => void) => void;
   executeSql: (
     dbName: string,
     query: string,
@@ -246,27 +240,13 @@
   _asyncExecuteSql(dbName, query, params, localCB);
 };
 
-sqlite.transaction = (
-  dbName: string,
-<<<<<<< HEAD
-  callback: (tx: TransactionObject) => void
-=======
-  callback: (tx: Transaction) => boolean
->>>>>>> c5057285
-) => {
+sqlite.transaction = (dbName: string, callback: (tx: Transaction) => void) => {
   if (!locks[dbName]) {
     throw Error(`No lock found on db: ${dbName}`);
   }
 
-<<<<<<< HEAD
   const txObject = new TransactionObjectImpl(dbName);
-  const tx: Transaction = {
-=======
-  const executeSql = (query: string, params?: any[]) =>
-    sqlite.executeSql(dbName, query, params);
-
   const tx: PendingTransaction = {
->>>>>>> c5057285
     start: () => {
       sqlite.executeSql(dbName, 'BEGIN TRANSACTION', null);
       try {
@@ -339,7 +319,7 @@
     cb: (res: BatchQueryResult) => void
   ) => void;
   close: (ok: (res: any) => void, fail: (msg: string) => void) => void;
-  transaction: (fn: (tx: TransactionObject) => void) => void;
+  transaction: (fn: (tx: Transaction) => void) => void;
   loadSqlFile: (
     location: string,
     callback: (result: FileLoadResult) => void
@@ -400,7 +380,7 @@
       ) => {
         sqlite.asyncExecuteSqlBatch(options.name, commands, cb);
       },
-      transaction: (fn: (tx: TransactionObject) => void): void => {
+      transaction: (fn: (tx: Transaction) => void): void => {
         sqlite.transaction(options.name, fn);
       },
       close: (ok: any, fail: any) => {
