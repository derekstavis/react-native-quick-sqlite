/*
 * react-native-quick-sqlite.cpp
 *
 * Created by Oscar Franco on 2021/03/07
 * Copyright (c) 2021 Oscar Franco
 *
 * This code is licensed under the MIT license
 */

#include "react-native-quick-sqlite.h"
#include "sequel.h"
#include "logs.h"
#include "SequelResult.h"
#include <vector>
#include <iostream>
#include <thread>
#include <iostream>
#include <fstream>

using namespace std;
using namespace facebook;

const vector<string> mapParams(jsi::Runtime &rt, jsi::Array &params)
{
  int jsiParamsLength = params.length(rt);
  vector<string> res;
  for (int ii = 0; ii < jsiParamsLength; ii++)
  {
    res.push_back(params.getValueAtIndex(rt, ii).asString(rt).utf8(rt));
  }
  return res;
}

string docPathStr;

void installSequel(jsi::Runtime &rt, const char *docPath)
{

  // Transfer from pointer to variable to prevent de-allocation once calling function has finished
  docPathStr = std::string(docPath);

  // Open/create db
  auto open = jsi::Function::createFromHostFunction(
      rt,
      jsi::PropNameID::forAscii(rt, "sequel_open"),
      1,
      [](jsi::Runtime &rt, const jsi::Value &thisValue, const jsi::Value *args, size_t count) -> jsi::Value
      {
        if(count == 0) {
          jsi::detail::throwJSError(rt, "[react-native-quick-sqlite] database name is required");
          return {};
        }

        if (!args[0].isString())
        {
          jsi::detail::throwJSError(rt, "[react-native-quick-sqlite] database name must be a string");
          return {};
        }

        string dbName = args[0].asString(rt).utf8(rt);
        string tempDocPath = string(docPathStr);
        if(count > 1) {
          if(!args[1].isString()) {
            jsi::detail::throwJSError(rt, "[react-native-quick-sqlite] database location must be a string");
            return {};
          }

          tempDocPath = tempDocPath + "/" + args[1].asString(rt).utf8(rt);
        }


        SequelResult result = sequel_open(dbName, tempDocPath);

        if (result.type == SequelResultError)
        {
          jsi::detail::throwJSError(rt, result.message.c_str());
          return {};
        }

        return move(result.value);
      });

  //    auto attach = jsi::Function::createFromHostFunction(
  //        rt,
  //        jsi::PropNameID::forAscii(rt, "sequel_attach"),
  //        1,
  //        [](jsi::Runtime &rt, const jsi::Value &thisValue, const jsi::Value *args, size_t count) -> jsi::Value {
  //            if (!args[0].isString())
  //            {
  //                jsi::detail::throwJSError(rt, "dbName must be a string");
  //                return {};
  //            }
  //
  //            string dbName = args[0].asString(rt).utf8(rt);
  //            SequelResult result = sequel_attach(dbName);
  //
  //            if (result.type == SequelResultError)
  //            {
  //                jsi::detail::throwJSError(rt, result.message.c_str());
  //                return {};
  //            }
  //
  //            return move(result.value);
  //        });

  // Close db
  auto close = jsi::Function::createFromHostFunction(
      rt,
      jsi::PropNameID::forAscii(rt, "sequel_close"),
      1,
      [](jsi::Runtime &rt, const jsi::Value &thisValue, const jsi::Value *args, size_t count) -> jsi::Value
      {
        if (!args[0].isString())
        {
          jsi::detail::throwJSError(rt, "dbName must be a string");
          return {};
        }

        string dbName = args[0].asString(rt).utf8(rt);

        SequelResult result = sequel_close(dbName);

        if (result.type == SequelResultError)
        {
          jsi::detail::throwJSError(rt, result.message.c_str());
          return {};
        }

        return move(result.value);
      });

  // Delete db
  auto remove = jsi::Function::createFromHostFunction(
      rt,
      jsi::PropNameID::forAscii(rt, "sequel_delete"),
      1,
      [](jsi::Runtime &rt, const jsi::Value &thisValue, const jsi::Value *args, size_t count) -> jsi::Value
      {
        if (!args[0].isString())
        {
          jsi::detail::throwJSError(rt, "dbName must be a string");
          return {};
        }

        string dbName = args[0].asString(rt).utf8(rt);

        SequelResult result = sequel_remove(dbName, docPathStr);

        if (result.type == SequelResultError)
        {
          jsi::detail::throwJSError(rt, result.message.c_str());
          return {};
        }

        return jsi::Value::undefined();
      });

  // Execute SQL query
  auto execSQL = jsi::Function::createFromHostFunction(
      rt,
      jsi::PropNameID::forAscii(rt, "sequel_execSQL"),
      3,
      [](jsi::Runtime &rt, const jsi::Value &thisValue, const jsi::Value *args, size_t count) -> jsi::Value
      {
        const string dbName = args[0].asString(rt).utf8(rt);
        const string query = args[1].asString(rt).utf8(rt);
        const jsi::Value &params = args[2];
        SequelResult result = sequel_execute(rt, dbName, query, params);

        if (result.type == SequelResultError)
        {
          // jsi::detail::throwJSError(rt, result.message.c_str());
          auto res = jsi::Object(rt);
          res.setProperty(rt, "status", jsi::Value(1));
          res.setProperty(rt, "message", jsi::String::createFromUtf8(rt, result.message.c_str()));
          return move(res);
        }

        return move(result.value);
      });

<<<<<<< HEAD
  // Parameters can be: [[sql: string, arguments: any[] | arguments: any[][] ]]
  auto execSQLBatch = jsi::Function::createFromHostFunction(
      rt,
      jsi::PropNameID::forAscii(rt, "sequel_execSQLBatch"),
      2,
      [](jsi::Runtime &rt, const jsi::Value &thisValue, const jsi::Value *args, size_t count) -> jsi::Value
      {
        if(sizeof(args) < 2) {
          jsi::detail::throwJSError(rt, "[react-native-quick-sqlite][execSQLBatch] - Incorrect parameter count");
          return {};
        }
        const string dbName = args[0].asString(rt).utf8(rt);
        const jsi::Value &params = args[1];
        if(params.isNull() || params.isUndefined()) 
        {
          jsi::detail::throwJSError(rt, "[react-native-quick-sqlite][execSQLBatch] - An array of SQL commands or parameters is needed");
          return {};
        }
        int rowsAffected = 0;
        const jsi::Array &batchParams = params.asObject(rt).asArray(rt);
        try
        {
          sequel_execute(rt, dbName, "BEGIN TRANSACTION", jsi::Value::undefined());
          for(int i = 0; i<batchParams.length(rt); i++)
          {
            const jsi::Array &command = batchParams.getValueAtIndex(rt, i).asObject(rt).asArray(rt);
            if(command.length(rt) == 0) {
              sequel_execute(rt, dbName, "ROLLBACK", jsi::Value::undefined());
              jsi::detail::throwJSError(rt, "[react-native-quick-sqlite][execSQLBatch] - No SQL Commands found");
              return {};
            }
            const string query = command.getValueAtIndex(rt, 0).asString(rt).utf8(rt);
            const jsi::Value &commandParams = command.length(rt) > 1 ? command.getValueAtIndex(rt, 1) : jsi::Value::undefined();
            if(!commandParams.isUndefined() && commandParams.asObject(rt).isArray(rt) && commandParams.asObject(rt).asArray(rt).length(rt) > 0 && commandParams.asObject(rt).asArray(rt).getValueAtIndex(rt, 0).isObject())
            {
              // This arguments are an array of arrays, like a batch update of a single sql command.
              const jsi::Array &batchUpdateParams = commandParams.asObject(rt).asArray(rt);
              for(int x = 0; x<batchUpdateParams.length(rt); x++)
              {
                const jsi::Value &p = batchUpdateParams.getValueAtIndex(rt, x);
                SequelResult result = sequel_execute(rt, dbName, query, p);
                if (result.type == SequelResultError)
                {
                  sequel_execute(rt, dbName, "ROLLBACK", jsi::Value::undefined());
                  auto res = jsi::Object(rt);
                  res.setProperty(rt, "status", jsi::Value(1));
                  res.setProperty(rt, "message", jsi::String::createFromUtf8(rt, result.message.c_str()));
                  return move(res);
                } else {
                  if(result.value.getObject(rt).hasProperty(rt, jsi::PropNameID::forAscii(rt, "rowsAffected")))
                  {
                    rowsAffected += result.value.getObject(rt).getProperty(rt, jsi::PropNameID::forAscii(rt, "rowsAffected")).asNumber();
                  }
                }
              }
            } else {
              SequelResult result = sequel_execute(rt, dbName, query, commandParams);
              if (result.type == SequelResultError)
              {
                sequel_execute(rt, dbName, "ROLLBACK", jsi::Value::undefined());
                auto res = jsi::Object(rt);
                res.setProperty(rt, "status", jsi::Value(1));
                res.setProperty(rt, "message", jsi::String::createFromUtf8(rt, result.message.c_str()));
                return move(res);
              } else {
                if(result.value.getObject(rt).hasProperty(rt, jsi::PropNameID::forAscii(rt, "rowsAffected")))
                {
                  rowsAffected += result.value.getObject(rt).getProperty(rt, jsi::PropNameID::forAscii(rt, "rowsAffected")).asNumber();
                }
              }
            }
          }
          sequel_execute(rt, dbName, "COMMIT", jsi::Value::undefined());
        } catch (...) {
          sequel_execute(rt, dbName, "ROLLBACK", jsi::Value::undefined());
        }
        auto res = jsi::Object(rt);
        res.setProperty(rt, "status", jsi::Value(0));
        res.setProperty(rt, "rowsAffected", jsi::Value(rowsAffected));
        return move(res);
=======
  auto loadSQLFile = jsi::Function::createFromHostFunction(
      rt,
      jsi::PropNameID::forAscii(rt, "sequel_loadSQLFile"),
      2,
      [](jsi::Runtime &rt, const jsi::Value &thisValue, const jsi::Value *args, size_t count) -> jsi::Value
      {
        const string dbName = args[0].asString(rt).utf8(rt);
        const string sqlFileName = args[1].asString(rt).utf8(rt);
        
        string line;
        ifstream sqFile (sqlFileName);
        if (sqFile.is_open())
        {
          try {
            int affectedRows = 0;
            int commands = 0;
            sequel_execute_literal_update(dbName, "BEGIN TRANSACTION");
            while ( std::getline (sqFile, line, '\n') )
            {
              if (!line.empty()) {
                SequelLiteralUpdateResult result = sequel_execute_literal_update(dbName, line);
                if( result.type == SequelResultError ) {
                  sequel_execute_literal_update(dbName, "ROLLBACK");
                  auto res = jsi::Object(rt);
                  res.setProperty(rt, "status", jsi::Value(1));
                  res.setProperty(rt, "message", jsi::String::createFromUtf8(rt, result.message.c_str()));
                  sqFile.close();
                  return move(res);
                } else {
                  affectedRows += result.affectedRows;
                  commands++;
                }
              }
            }
            sqFile.close();
            sequel_execute_literal_update(dbName, "COMMIT");
            auto res = jsi::Object(rt);
            res.setProperty(rt, "status", jsi::Value(0));
            res.setProperty(rt, "rowsAffected", jsi::Value(affectedRows));
            res.setProperty(rt, "commands", jsi::Value(commands));
            return move(res);
          } catch (...) {
            sqFile.close();
            sequel_execute_literal_update(dbName, "ROLLBACK");
            jsi::detail::throwJSError(rt, "Unexpected error, transaction was rolledback");
            return {};
          }
        } else {
          jsi::detail::throwJSError(rt, "Unable to open file");
          return {};
        }
>>>>>>> 699ab1dc
      });

  // Async Execute SQL
  // auto asyncExecSQL = jsi::Function::createFromHostFunction(
  //     rt,
  //     jsi::PropNameID::forAscii(rt, "sequel_asyncExecSQL"),
  //     3,
  //     [](jsi::Runtime &rt, const jsi::Value &thisValue, const jsi::Value *args, size_t count) -> jsi::Value {
  //       const string dbName = args[0].asString(rt).utf8(rt);
  //       const string query = args[1].asString(rt).utf8(rt);
  //       const jsi::Value &params = args[2];

  //       jsi::Value promise = rt.global().getPropertyAsFunction(rt, "Promise").callAsConstructor(rt, jsi::Function::createFromHostFunction(rt, jsi::PropNameID::forAscii(rt, "executor"), 2, [dbName, query, &params](jsi::Runtime &rt, const jsi::Value &thisValue, const jsi::Value *args, size_t) -> jsi::Value {
  //                                                                                                 // Spawn c++ thread
  //                                                                                                 thread t1([&rt, &dbName, &query, &params, resolve{make_shared<jsi::Value>(rt, args[0])}] {
  //                                                                                                   SequelResult result = sequel_execute(rt, dbName, query, params);

  //                                                                                                   if (result.type == SequelResultError)
  //                                                                                                   {
  //                                                                                                     jsi::detail::throwJSError(rt, result.message.c_str());
  //                                                                                                   }
  //                                                                                                   else
  //                                                                                                   {
  //                                                                                                     resolve->asObject(rt).asFunction(rt).call(rt, move(result.value));
  //                                                                                                   }
  //                                                                                                 });

  //                                                                                                 t1.detach();

  //                                                                                                 return {};
  //                                                                                               }));

  //       return promise;
  //     });

  // Create final object that will be injected into the global object
  jsi::Object module = jsi::Object(rt);

  // Open/Close
  module.setProperty(rt, "open", move(open));
  module.setProperty(rt, "close", move(close));
  //    module.setProperty(rt, "attach", move(attach));
  module.setProperty(rt, "delete", move(remove));

  module.setProperty(rt, "executeSql", move(execSQL));
<<<<<<< HEAD
  module.setProperty(rt, "executeSqlBatch", move(execSQLBatch));
  
=======
  module.setProperty(rt, "loadSqlFile", move(loadSQLFile));
>>>>>>> 699ab1dc
  // module.setProperty(rt, "backgroundExecuteSql", move(asyncExecSQL));

  rt.global().setProperty(rt, "sqlite", move(module));
}

void cleanUpSequel()
{
  // intentionally left blank
}<|MERGE_RESOLUTION|>--- conflicted
+++ resolved
@@ -179,7 +179,7 @@
         return move(result.value);
       });
 
-<<<<<<< HEAD
+  // Execute a batch of SQL queries in a transaction
   // Parameters can be: [[sql: string, arguments: any[] | arguments: any[][] ]]
   auto execSQLBatch = jsi::Function::createFromHostFunction(
       rt,
@@ -260,7 +260,9 @@
         res.setProperty(rt, "status", jsi::Value(0));
         res.setProperty(rt, "rowsAffected", jsi::Value(rowsAffected));
         return move(res);
-=======
+      });
+           
+  // Load SQL File from disk
   auto loadSQLFile = jsi::Function::createFromHostFunction(
       rt,
       jsi::PropNameID::forAscii(rt, "sequel_loadSQLFile"),
@@ -312,7 +314,6 @@
           jsi::detail::throwJSError(rt, "Unable to open file");
           return {};
         }
->>>>>>> 699ab1dc
       });
 
   // Async Execute SQL
@@ -348,22 +349,18 @@
   //       return promise;
   //     });
 
-  // Create final object that will be injected into the global object
+  // Global object
   jsi::Object module = jsi::Object(rt);
 
-  // Open/Close
+
+  // Callable properties
   module.setProperty(rt, "open", move(open));
   module.setProperty(rt, "close", move(close));
   //    module.setProperty(rt, "attach", move(attach));
   module.setProperty(rt, "delete", move(remove));
-
   module.setProperty(rt, "executeSql", move(execSQL));
-<<<<<<< HEAD
   module.setProperty(rt, "executeSqlBatch", move(execSQLBatch));
-  
-=======
   module.setProperty(rt, "loadSqlFile", move(loadSQLFile));
->>>>>>> 699ab1dc
   // module.setProperty(rt, "backgroundExecuteSql", move(asyncExecSQL));
 
   rt.global().setProperty(rt, "sqlite", move(module));
